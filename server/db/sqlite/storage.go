package sqlite

import (
	"context"
	"database/sql"
	"fmt"
	"log"
	"strconv"
	"time"

	charm "github.com/charmbracelet/charm/proto"
	"github.com/google/uuid"
	"modernc.org/sqlite"
	sqlitelib "modernc.org/sqlite/lib"

	_ "modernc.org/sqlite" // sqlite driver
)

const (
	// The DB default file name.
	DbName = "charm_sqlite.db"
	// The DB default connection options.
	DbOptions = "?_pragma=busy_timeout(5000)&_pragma=foreign_keys(1)"
)

// DB is the database struct.
type DB struct {
	db *sql.DB
}

// NewDB creates a new DB in the given path.
func NewDB(path string) *DB {
	var err error
	log.Printf("Opening SQLite db: %s\n", path)
	db, err := sql.Open("sqlite", path+DbOptions)
	if err != nil {
		panic(err)
	}
	d := &DB{db: db}
	err = d.CreateDB()
	if err != nil {
		panic(err)
	}
	return d
}

// UserCount returns the number of users.
func (me *DB) UserCount() (int, error) {
	var c int
	r := me.db.QueryRow(sqlCountUsers)
	if err := r.Scan(&c); err != nil {
		return 0, err
	}
	return c, nil
}

// UserNameCount returns the number of users with a user name set.
func (me *DB) UserNameCount() (int, error) {
	var c int
	r := me.db.QueryRow(sqlCountUserNames)
	if err := r.Scan(&c); err != nil {
		return 0, err
	}
	return c, nil
}

// GetUserWithID returns the user for the given id.
func (me *DB) GetUserWithID(charmID string) (*charm.User, error) {
	r := me.db.QueryRow(sqlSelectUserWithCharmID, charmID)
	u, err := me.scanUser(r)
	if err == sql.ErrNoRows {
		return nil, charm.ErrMissingUser
	}
	return u, nil
}

// GetUserWithName returns the user for the given name.
func (me *DB) GetUserWithName(name string) (*charm.User, error) {
	r := me.db.QueryRow(sqlSelectUserWithName, name)
	u, err := me.scanUser(r)
	if err == sql.ErrNoRows {
		return nil, charm.ErrMissingUser
	}
	return u, nil
}

// SetUserName sets a user name for the given user id.
func (me *DB) SetUserName(charmID string, name string) (*charm.User, error) {
	var u *charm.User
	log.Printf("Setting name `%s` for user %s\n", name, charmID)
	err := me.WrapTransaction(func(tx *sql.Tx) error {
		// TODO: this should be handled with unique constraints in the database instead.
		var err error
		r := me.selectUserWithName(tx, name)
		u, err = me.scanUser(r)
		if err != nil && err != sql.ErrNoRows {
			return err
		}
		if err == sql.ErrNoRows {
			r := me.selectUserWithCharmID(tx, charmID)
			u, err = me.scanUser(r)
			if err != nil && err != sql.ErrNoRows {
				return err
			}
			if err == sql.ErrNoRows {
				return charm.ErrMissingUser
			}

			err = me.updateUser(tx, charmID, name)
			if err != nil {
				return err
			}

			r = me.selectUserWithName(tx, name)
			u, err = me.scanUser(r)
			if err != nil {
				return err
			}
		}
		if u.CharmID != charmID {
			return charm.ErrNameTaken
		}
		return nil
	})
	if err != nil {
		return nil, err
	}
	return u, nil
}

// UserForKey returns the user for the given key, or optionally creates a new user with it.
func (me *DB) UserForKey(key string, create bool) (*charm.User, error) {
	pk := &charm.PublicKey{}
	u := &charm.User{}
	err := me.WrapTransaction(func(tx *sql.Tx) error {
		var err error
		r := me.selectPublicKey(tx, key)
		err = r.Scan(&pk.ID, &pk.UserID, &pk.Key)
		if err != nil && err != sql.ErrNoRows {
			return err
		}
		if err == sql.ErrNoRows && !create {
			return charm.ErrMissingUser
		}
		if err == sql.ErrNoRows {
			log.Printf("Creating user for key %s\n", charm.PublicKeySha(key))
			err = me.createUser(tx, key)
			if err != nil {
				return err
			}
		}
		r = me.selectPublicKey(tx, key)
		err = r.Scan(&pk.ID, &pk.UserID, &pk.Key)
		if err != nil {
			return err
		}

		r = me.selectUserWithID(tx, pk.UserID)
		u, err = me.scanUser(r)
		if err != nil && err != sql.ErrNoRows {
			return err
		}
		if err == sql.ErrNoRows {
			return charm.ErrMissingUser
		}
		u.PublicKey = pk
		return nil
	})
	if err != nil {
		return nil, err
	}
	return u, nil
}

// AddEncryptKeyForPublicKey adds an ecrypted key to the user.
func (me *DB) AddEncryptKeyForPublicKey(u *charm.User, pk string, gid string, ek string, ca *time.Time) error {
	log.Printf("Adding encrypted key %s %s for user %s\n", gid, ca, u.CharmID)
	return me.WrapTransaction(func(tx *sql.Tx) error {
		u2, err := me.UserForKey(pk, false)
		if err != nil {
			return err
		}
		if u2.ID != u.ID {
			return fmt.Errorf("Trying to add encrypted key for unauthorized user")
		}

		r := me.selectEncryptKey(tx, u2.PublicKey.ID, gid)
		ekr := &charm.EncryptKey{}
		err = r.Scan(&ekr.ID, &ekr.Key, &ekr.CreatedAt)
		if err != sql.ErrNoRows {
			return err
		}
		if err == sql.ErrNoRows {
			return me.insertEncryptKey(tx, ek, gid, u2.PublicKey.ID, ca)
		}
		log.Printf("Encrypt key %s already exists for public key, skipping", gid)
		return nil
	})
}

// EncryptKeysForPublicKey returns the encrypt keys for the given user.
func (me *DB) EncryptKeysForPublicKey(pk *charm.PublicKey) ([]*charm.EncryptKey, error) {
	var ks []*charm.EncryptKey
	err := me.WrapTransaction(func(tx *sql.Tx) error {
		rs, err := me.selectEncryptKeys(tx, pk.ID)
		if err != nil {
			return err
		}
		if rs.Err() != nil {
			return rs.Err()
		}
		defer rs.Close() // nolint:errcheck
		for rs.Next() {
			k := &charm.EncryptKey{}
			err := rs.Scan(&k.ID, &k.Key, &k.CreatedAt)
			if err != nil {
				return err
			}
			ks = append(ks, k)
		}
		return nil
	})
	if err != nil {
		return ks, err
	}
	return ks, nil
}

// LinkUserKey links a user to a key.
func (me *DB) LinkUserKey(user *charm.User, key string) error {
	ks := charm.PublicKeySha(key)
	log.Printf("Linking user %s and key %s\n", user.CharmID, ks)
	return me.WrapTransaction(func(tx *sql.Tx) error {
		return me.insertPublicKey(tx, user.ID, key)
	})
}

// UnlinkUserKey unlinks the key from the user.
func (me *DB) UnlinkUserKey(user *charm.User, key string) error {
	ks := charm.PublicKeySha(key)
	log.Printf("Unlinking user %s key %s\n", user.CharmID, ks)
	return me.WrapTransaction(func(tx *sql.Tx) error {
		err := me.deleteUserPublicKey(tx, user.ID, key)
		if err != nil {
			return err
		}
		r := me.selectNumberUserPublicKeys(tx, user.ID)
		var count int
		err = r.Scan(&count)
		if err != nil {
			return err
		}
		if count == 0 {
			log.Printf("Removing last key for account %s, deleting\n", user.CharmID)
			// TODO: Where to put glow stuff
			// err := me.deleteUserStashMarkdown(tx, user.ID)
			// if err != nil {
			// 	return err
			// }
			return me.deleteUser(tx, user.ID)
		}
		return nil
	})
}

// KeysForUser returns all user's public keys.
func (me *DB) KeysForUser(user *charm.User) ([]*charm.PublicKey, error) {
	var keys []*charm.PublicKey
	log.Printf("Getting keys for user %s\n", user.CharmID)
	err := me.WrapTransaction(func(tx *sql.Tx) error {
		rs, err := me.selectUserPublicKeys(tx, user.ID)
		if err != nil {
			return err
		}
		defer rs.Close() // nolint:errcheck

		for rs.Next() {
			k := &charm.PublicKey{}
			err := rs.Scan(&k.ID, &k.Key, &k.CreatedAt)
			if err != nil {
				return err
			}

			keys = append(keys, k)
		}
		if rs.Err() != nil {
			return rs.Err()
		}

		return nil
	})
	if err != nil {
		return nil, err
	}
	return keys, nil
}

// GetSeq returns the named sequence.
func (me *DB) GetSeq(u *charm.User, name string) (uint64, error) {
	var seq uint64
	var err error
	err = me.WrapTransaction(func(tx *sql.Tx) error {
		seq, err = me.selectNamedSeq(tx, u.ID, name)
		if err == sql.ErrNoRows {
			seq, err = me.incNamedSeq(tx, u.ID, name)
		}
		return err
	})
	if err != nil {
		return 0, err
	}
	return seq, nil
}

// NextSeq increments the sequence and returns.
func (me *DB) NextSeq(u *charm.User, name string) (uint64, error) {
	var seq uint64
	var err error
	err = me.WrapTransaction(func(tx *sql.Tx) error {
		seq, err = me.incNamedSeq(tx, u.ID, name)
		if err != nil {
			return err
		}
		return nil
	})
	if err != nil {
		return 0, err
	}
	return seq, nil
}

// GetNews returns the server news.
func (me *DB) GetNews(id string) (*charm.News, error) {
	n := &charm.News{}
	i, err := strconv.Atoi(id)
	if err != nil {
		return nil, err
	}
	err = me.WrapTransaction(func(tx *sql.Tx) error {
		r := me.selectNews(tx, i)
		return r.Scan(&n.ID, &n.Subject, &n.Body, &n.CreatedAt)
	})
	if err != nil {
		return nil, err
	}
	return n, nil
}

// GetNewsList returns the list of server news.
func (me *DB) GetNewsList(tag string, page int) ([]*charm.News, error) {
	var ns []*charm.News
	err := me.WrapTransaction(func(tx *sql.Tx) error {
		rs, err := me.selectNewsList(tx, tag, page)
		if err != nil {
			return err
		}
		if rs.Err() != nil {
			return rs.Err()
		}
		defer rs.Close() // nolint:errcheck
		for rs.Next() {
			n := &charm.News{}
			err := rs.Scan(&n.ID, &n.Subject, &n.CreatedAt)
			if err != nil {
				return err
			}
			ns = append(ns, n)
		}
		return nil
	})
	return ns, err
}

// PostNews publish news to the server.
func (me *DB) PostNews(subject string, body string, tags []string) error {
	return me.WrapTransaction(func(tx *sql.Tx) error {
		return me.insertNews(tx, subject, body, tags)
	})
}

// MergeUsers merge two users into a single one.
func (me *DB) MergeUsers(userID1 int, userID2 int) error {
	return me.WrapTransaction(func(tx *sql.Tx) error {
		err := me.updateMergePublicKeys(tx, userID1, userID2)
		if err != nil {
			return err
		}

		return me.deleteUser(tx, userID2)
	})
}

// SetToken creates the given token.
func (me *DB) SetToken(token charm.Token) error {
	return me.WrapTransaction(func(tx *sql.Tx) error {
		err := me.insertToken(tx, string(token))
		if err != nil {
			serr, ok := err.(*sqlite.Error)
			if ok && serr.Code() == sqlitelib.SQLITE_CONSTRAINT_UNIQUE {
				return charm.ErrTokenExists
			}
		}
		return err
	})
}

// DeleteToken deletes the given token.
func (me *DB) DeleteToken(token charm.Token) error {
	return me.WrapTransaction(func(tx *sql.Tx) error {
		return me.deleteToken(tx, string(token))
	})
}

// CreateDB creates the database.
func (me *DB) CreateDB() error {
	return me.WrapTransaction(func(tx *sql.Tx) error {
		err := me.createUserTable(tx)
		if err != nil {
			return err
		}
		err = me.createPublicKeyTable(tx)
		if err != nil {
			return err
		}
		err = me.createNamedSeqTable(tx)
		if err != nil {
			return err
		}
		err = me.createEncryptKeyTable(tx)
		if err != nil {
			return err
		}
		err = me.createNewsTable(tx)
		if err != nil {
			return err
		}
		err = me.createNewsTagTable(tx)
		if err != nil {
			return err
		}
		err = me.createTokenTable(tx)
		if err != nil {
			return err
		}
		return nil
	})
}

// Close the db.
func (me *DB) Close() error {
	log.Println("Closing db")
	return me.db.Close()
}

func (me *DB) createUser(tx *sql.Tx, key string) error {
	charmID := uuid.New().String()
	err := me.insertUser(tx, charmID)
	if err != nil {
		return err
	}
	r := me.selectUserWithCharmID(tx, charmID)
	u, err := me.scanUser(r)
	if err != nil {
		return err
	}
	return me.insertPublicKey(tx, u.ID, key)
}

func (me *DB) insertUser(tx *sql.Tx, charmID string) error {
	_, err := tx.Exec(sqlInsertUser, charmID)
	return err
}

func (me *DB) insertPublicKey(tx *sql.Tx, userID int, key string) error {
	_, err := tx.Exec(sqlInsertPublicKey, userID, key)
	return err
}

func (me *DB) insertEncryptKey(tx *sql.Tx, key string, globalID string, publicKeyID int, createdAt *time.Time) error {
	var err error
	if createdAt == nil {
		_, err = tx.Exec(sqlInsertEncryptKey, key, globalID, publicKeyID)
	} else {
		_, err = tx.Exec(sqlInsertEncryptKeyWithDate, key, globalID, publicKeyID, createdAt)
	}
	return err
}

func (me *DB) insertNews(tx *sql.Tx, subject string, body string, tags []string) error {
	r, err := tx.Exec(sqlInsertNews, subject, body)
	if err != nil {
		return err
	}
	nid, err := r.LastInsertId()
	if err != nil {
		return err
	}
	for _, tag := range tags {
		_, err = tx.Exec(sqlInsertNewsTag, nid, tag)
		if err != nil {
			return err
		}
	}
	return nil
}

func (me *DB) insertToken(tx *sql.Tx, token string) error {
	_, err := tx.Exec(sqlInsertToken, token)
	return err
}

func (me *DB) selectNamedSeq(tx *sql.Tx, userID int, name string) (uint64, error) {
	var seq uint64
	r := tx.QueryRow(sqlSelectNamedSeq, userID, name)
	if err := r.Scan(&seq); err != nil {
		return 0, err
	}
	return seq, nil
}

func (me *DB) incNamedSeq(tx *sql.Tx, userID int, name string) (uint64, error) {
	_, err := tx.Exec(sqlIncNamedSeq, userID, name)
	if err != nil {
		return 0, err
	}
	return me.selectNamedSeq(tx, userID, name)
}

func (me *DB) updateUser(tx *sql.Tx, charmID string, name string) error {
	_, err := tx.Exec(sqlUpdateUser, name, charmID)
	return err
}

func (me *DB) selectUserWithName(tx *sql.Tx, name string) *sql.Row {
	return tx.QueryRow(sqlSelectUserWithName, name)
}

func (me *DB) selectUserWithCharmID(tx *sql.Tx, charmID string) *sql.Row {
	return tx.QueryRow(sqlSelectUserWithCharmID, charmID)
}

func (me *DB) selectUserWithID(tx *sql.Tx, userID int) *sql.Row {
	return tx.QueryRow(sqlSelectUserWithID, userID)
}

func (me *DB) selectUserPublicKeys(tx *sql.Tx, userID int) (*sql.Rows, error) {
	return tx.Query(sqlSelectUserPublicKeys, userID)
}

func (me *DB) selectNumberUserPublicKeys(tx *sql.Tx, userID int) *sql.Row {
	return tx.QueryRow(sqlSelectNumberUserPublicKeys, userID)
}

func (me *DB) selectPublicKey(tx *sql.Tx, key string) *sql.Row {
	return tx.QueryRow(sqlSelectPublicKey, key)
}

func (me *DB) selectEncryptKey(tx *sql.Tx, publicKeyID int, globalID string) *sql.Row {
	return tx.QueryRow(sqlSelectEncryptKey, publicKeyID, globalID)
}

func (me *DB) selectEncryptKeys(tx *sql.Tx, publicKeyID int) (*sql.Rows, error) {
	return tx.Query(sqlSelectEncryptKeys, publicKeyID)
}

func (me *DB) selectNews(tx *sql.Tx, id int) *sql.Row {
	return tx.QueryRow(sqlSelectNews, id)
}

func (me *DB) selectNewsList(tx *sql.Tx, tag string, offset int) (*sql.Rows, error) {
	return tx.Query(sqlSelectNewsList, tag, offset)
}

func (me *DB) deleteUserPublicKey(tx *sql.Tx, userID int, publicKey string) error {
	_, err := tx.Exec(sqlDeleteUserPublicKey, userID, publicKey)
	return err
}

func (me *DB) deleteUser(tx *sql.Tx, userID int) error {
	_, err := tx.Exec(sqlDeleteUser, userID)
	return err
}

func (me *DB) deleteToken(tx *sql.Tx, token string) error {
	_, err := tx.Exec(sqlDeleteToken, token)
	return err
}

func (me *DB) updateMergePublicKeys(tx *sql.Tx, userID1 int, userID2 int) error {
	_, err := tx.Exec(sqlUpdateMergePublicKeys, userID1, userID2)
	return err
}

func (me *DB) createUserTable(tx *sql.Tx) error {
	_, err := tx.Exec(sqlCreateUserTable)
	return err
}

func (me *DB) createPublicKeyTable(tx *sql.Tx) error {
	_, err := tx.Exec(sqlCreatePublicKeyTable)
	return err
}

func (me *DB) createEncryptKeyTable(tx *sql.Tx) error {
	_, err := tx.Exec(sqlCreateEncryptKeyTable)
	return err
}

func (me *DB) createNamedSeqTable(tx *sql.Tx) error {
	_, err := tx.Exec(sqlCreateNamedSeqTable)
	return err
}

func (me *DB) createNewsTable(tx *sql.Tx) error {
	_, err := tx.Exec(sqlCreateNewsTable)
	return err
}

func (me *DB) createNewsTagTable(tx *sql.Tx) error {
	_, err := tx.Exec(sqlCreateNewsTagTable)
	return err
}

func (me *DB) createTokenTable(tx *sql.Tx) error {
	_, err := tx.Exec(sqlCreateTokenTable)
	return err
}

func (me *DB) scanUser(r *sql.Row) (*charm.User, error) {
	u := &charm.User{}
	var un, ue, ub sql.NullString
	var ca sql.NullTime
	err := r.Scan(&u.ID, &u.CharmID, &un, &ue, &ub, &ca)
	if err != nil {
		return nil, err
	}
	if un.Valid {
		u.Name = un.String
	}
	if ue.Valid {
		u.Email = ue.String
	}
	if ub.Valid {
		u.Bio = ub.String
	}
	if ca.Valid {
		u.CreatedAt = &ca.Time
	}
	return u, nil
}

<<<<<<< HEAD
// WrapTransaction runs the given function within a transaction.
=======
>>>>>>> c8b679fb
func (me *DB) WrapTransaction(f func(tx *sql.Tx) error) error {
	ctx, cancel := context.WithTimeout(context.Background(), time.Second*5)
	defer cancel()
	tx, err := me.db.BeginTx(ctx, nil)
	if err != nil {
		log.Printf("error starting transaction: %s", err)
		return err
	}
	for {
		err = f(tx)
		if err != nil {
			serr, ok := err.(*sqlite.Error)
			if ok && serr.Code() == sqlitelib.SQLITE_BUSY {
				continue
			}
			log.Printf("error in transaction: %s", err)
			return err
		}
		err = tx.Commit()
		if err != nil {
			log.Printf("error committing transaction: %s", err)
			return err
		}
		break
	}
	return nil
}<|MERGE_RESOLUTION|>--- conflicted
+++ resolved
@@ -649,10 +649,7 @@
 	return u, nil
 }
 
-<<<<<<< HEAD
 // WrapTransaction runs the given function within a transaction.
-=======
->>>>>>> c8b679fb
 func (me *DB) WrapTransaction(f func(tx *sql.Tx) error) error {
 	ctx, cancel := context.WithTimeout(context.Background(), time.Second*5)
 	defer cancel()
