package server_test

import (
	"testing"

	"github.com/charmbracelet/charm/testserver"
)

func TestSSHAuthMiddleware(t *testing.T) {
	cl := testserver.SetupTestServer(t)
	auth, err := cl.Auth()
	if err != nil {
		t.Fatalf("auth error: %s", err)
	}
	if auth.JWT == "" {
		t.Fatal("auth error, missing JWT")
	}
<<<<<<< HEAD

	go s.Start()
	t.Cleanup(func() {
		if err := s.Close(); err != nil {
			log.Printf("error closing server: %s", err)
		}
	})

	t.Run("health-ping", func(t *testing.T) {
		_, err := fetchURL(fmt.Sprintf("http://localhost:%d", cfg.HealthPort), 3)
		if err != nil {
			t.Fatal(fmt.Sprintf("could not ping server: %s", err))
		}
	})
	t.Run("api-auth", func(t *testing.T) {
		ccfg, err := client.ConfigFromEnv()
		if err != nil {
			t.Fatalf("client config from env error: %s", err)
		}
		ccfg.Host = cfg.Host
		ccfg.SSHPort = cfg.SSHPort
		ccfg.HTTPPort = cfg.HTTPPort
		ccfg.DataDir = filepath.Join(td, ".client-data")
		cl, err := client.NewClient(ccfg)
		if err != nil {
			t.Fatalf("new client error: %s", err)
		}
		auth, err := cl.Auth()
		if err != nil {
			t.Fatalf("auth error: %s", err)
		}
		if auth.JWT == "" {
			t.Fatal("auth error, missing JWT")
		}
		if auth.ID == "" {
			t.Fatal("auth error, missing ID")
		}
		if auth.PublicKey == "" {
			t.Fatal("auth error, missing PublicKey")
		}
		// if len(auth.EncryptKeys) == 0 {
		// 	t.Fatal("auth error, missing EncryptKeys")
		// }
	})
}

func fetchURL(url string, retries int) (*http.Response, error) {
	resp, err := http.Get(url)
	if err != nil {
		if retries > 0 {
			time.Sleep(time.Second)
			return fetchURL(url, retries-1)
		}
		return nil, err
=======
	if auth.ID == "" {
		t.Fatal("auth error, missing ID")
>>>>>>> dcf5d98a
	}
	if auth.PublicKey == "" {
		t.Fatal("auth error, missing PublicKey")
	}
	// if len(auth.EncryptKeys) == 0 {
	// 	t.Fatal("auth error, missing EncryptKeys")
	// }
}<|MERGE_RESOLUTION|>--- conflicted
+++ resolved
@@ -15,65 +15,8 @@
 	if auth.JWT == "" {
 		t.Fatal("auth error, missing JWT")
 	}
-<<<<<<< HEAD
-
-	go s.Start()
-	t.Cleanup(func() {
-		if err := s.Close(); err != nil {
-			log.Printf("error closing server: %s", err)
-		}
-	})
-
-	t.Run("health-ping", func(t *testing.T) {
-		_, err := fetchURL(fmt.Sprintf("http://localhost:%d", cfg.HealthPort), 3)
-		if err != nil {
-			t.Fatal(fmt.Sprintf("could not ping server: %s", err))
-		}
-	})
-	t.Run("api-auth", func(t *testing.T) {
-		ccfg, err := client.ConfigFromEnv()
-		if err != nil {
-			t.Fatalf("client config from env error: %s", err)
-		}
-		ccfg.Host = cfg.Host
-		ccfg.SSHPort = cfg.SSHPort
-		ccfg.HTTPPort = cfg.HTTPPort
-		ccfg.DataDir = filepath.Join(td, ".client-data")
-		cl, err := client.NewClient(ccfg)
-		if err != nil {
-			t.Fatalf("new client error: %s", err)
-		}
-		auth, err := cl.Auth()
-		if err != nil {
-			t.Fatalf("auth error: %s", err)
-		}
-		if auth.JWT == "" {
-			t.Fatal("auth error, missing JWT")
-		}
-		if auth.ID == "" {
-			t.Fatal("auth error, missing ID")
-		}
-		if auth.PublicKey == "" {
-			t.Fatal("auth error, missing PublicKey")
-		}
-		// if len(auth.EncryptKeys) == 0 {
-		// 	t.Fatal("auth error, missing EncryptKeys")
-		// }
-	})
-}
-
-func fetchURL(url string, retries int) (*http.Response, error) {
-	resp, err := http.Get(url)
-	if err != nil {
-		if retries > 0 {
-			time.Sleep(time.Second)
-			return fetchURL(url, retries-1)
-		}
-		return nil, err
-=======
 	if auth.ID == "" {
 		t.Fatal("auth error, missing ID")
->>>>>>> dcf5d98a
 	}
 	if auth.PublicKey == "" {
 		t.Fatal("auth error, missing PublicKey")
