--- conflicted
+++ resolved
@@ -13,10 +13,7 @@
 var (
 	randomart    bool
 	simpleOutput bool
-<<<<<<< HEAD
 	newKey       string
-=======
->>>>>>> 649ff632
 )
 
 // KeysCmd is the cobra.Command for a user to browser and print their linked
